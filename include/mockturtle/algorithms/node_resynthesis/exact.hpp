/* mockturtle: C++ logic network library
 * Copyright (C) 2018-2019  EPFL
 *
 * Permission is hereby granted, free of charge, to any person
 * obtaining a copy of this software and associated documentation
 * files (the "Software"), to deal in the Software without
 * restriction, including without limitation the rights to use,
 * copy, modify, merge, publish, distribute, sublicense, and/or sell
 * copies of the Software, and to permit persons to whom the
 * Software is furnished to do so, subject to the following
 * conditions:
 *
 * The above copyright notice and this permission notice shall be
 * included in all copies or substantial portions of the Software.
 *
 * THE SOFTWARE IS PROVIDED "AS IS", WITHOUT WARRANTY OF ANY KIND,
 * EXPRESS OR IMPLIED, INCLUDING BUT NOT LIMITED TO THE WARRANTIES
 * OF MERCHANTABILITY, FITNESS FOR A PARTICULAR PURPOSE AND
 * NONINFRINGEMENT. IN NO EVENT SHALL THE AUTHORS OR COPYRIGHT
 * HOLDERS BE LIABLE FOR ANY CLAIM, DAMAGES OR OTHER LIABILITY,
 * WHETHER IN AN ACTION OF CONTRACT, TORT OR OTHERWISE, ARISING
 * FROM, OUT OF OR IN CONNECTION WITH THE SOFTWARE OR THE USE OR
 * OTHER DEALINGS IN THE SOFTWARE.
 */

/*!
  \file exact.hpp
  \brief Replace with exact synthesis result

  \author Mathias Soeken
*/

#pragma once

#include <iostream>
#include <memory>
#include <optional>
#include <unordered_map>
#include <vector>

#include <kitty/dynamic_truth_table.hpp>
#include <kitty/hash.hpp>
#include <kitty/print.hpp>
#include <percy/percy.hpp>

#include <mockturtle/views/cut_view.hpp>
#include <mockturtle/utils/node_map.hpp>
#include <mockturtle/algorithms/simulation.hpp>
#include "../../networks/aig.hpp"
#include "../../networks/klut.hpp"

#include <fmt/format.h>

namespace mockturtle
{

struct exact_resynthesis_params
{
  using cache_map_t = std::unordered_map<kitty::dynamic_truth_table, percy::chain, kitty::hash<kitty::dynamic_truth_table>>;
  using cache_t = std::shared_ptr<cache_map_t>;

  using blacklist_cache_map_t = std::unordered_map<kitty::dynamic_truth_table, int32_t, kitty::hash<kitty::dynamic_truth_table>>;
  using blacklist_cache_t = std::shared_ptr<blacklist_cache_map_t>;
<<<<<<< HEAD

=======
  
>>>>>>> e393c03f
  cache_t cache;
  blacklist_cache_t blacklist_cache;

  bool add_alonce_clauses{true};
  bool add_colex_clauses{true};
  bool add_lex_clauses{false};
  bool add_lex_func_clauses{true};
  bool add_nontriv_clauses{true};
  bool add_noreapply_clauses{true};
  bool add_symvar_clauses{true};
  int conflict_limit{0};

  percy::SolverType solver_type = percy::SLV_BSAT2;

  percy::EncoderType encoder_type = percy::ENC_SSV;

  percy::SynthMethod synthesis_method = percy::SYNTH_STD;
};

/*! \brief Resynthesis function based on exact synthesis.
 *
 * This resynthesis function can be passed to ``node_resynthesis``,
 * ``cut_rewriting``, and ``refactoring``.  The given truth table will be
 * resynthized in terms of an optimum size `k`-LUT network, where `k` is
 * specified as input to the constructor.  In order to guarantee a reasonable
 * runtime, `k` should be 3 or 4.
 *
   \verbatim embed:rst

   Example

   .. code-block:: c++

      const klut_network klut = ...;

      exact_resynthesis<klut_network> resyn( 3 );
      cut_rewriting( klut, resyn );
      klut = cleanup_dangling( klut );
   \endverbatim
 *
 * A cache can be passed as second parameter to the constructor, which will
 * store optimum networks for all functions for which resynthesis is invoked
 * for.  The cache can be used to retrieve the computed network, which reduces
 * runtime.
 *
   \verbatim embed:rst

   Example

   .. code-block:: c++

      const klut_network klut = ...;

      exact_resynthesis_params ps;
      ps.cache = std::make_shared<exact_resynthesis_params::cache_map_t>();
      exact_resynthesis<klut_network> resyn( 3, ps );
      cut_rewriting( klut, resyn );
      klut = cleanup_dangling( klut );

   The underlying engine for this resynthesis function is percy_.

   .. _percy: https://github.com/whaaswijk/percy
   \endverbatim
 *
 */
template<class Ntk = klut_network>
class exact_resynthesis
{
public:
  explicit exact_resynthesis( uint32_t fanin_size = 3u, exact_resynthesis_params const& ps = {} )
      : _fanin_size( fanin_size ),
        _ps( ps )
  {
  }

  template<typename LeavesIterator, typename Fn>
  void operator()( Ntk& ntk, kitty::dynamic_truth_table const& function, LeavesIterator begin, LeavesIterator end, Fn&& fn )
  {
    operator()( ntk, function, function.construct(), begin, end, fn );
  }

  template<typename LeavesIterator, typename Fn>
  void operator()( Ntk& ntk, kitty::dynamic_truth_table const& function, kitty::dynamic_truth_table const& dont_cares, LeavesIterator begin, LeavesIterator end, Fn&& fn )
  {
    if ( static_cast<uint32_t>( function.num_vars() ) <= _fanin_size )
    {
      fn( ntk.create_node( std::vector<signal<Ntk>>( begin, end ), function ) );
      return;
    }

    percy::spec spec;
    spec.fanin = _fanin_size;
    spec.verbosity = 0;
    spec.add_alonce_clauses = _ps.add_alonce_clauses;
    spec.add_colex_clauses = _ps.add_colex_clauses;
    spec.add_lex_clauses = _ps.add_lex_clauses;
    spec.add_lex_func_clauses = _ps.add_lex_func_clauses;
    spec.add_nontriv_clauses = _ps.add_nontriv_clauses;
    spec.add_noreapply_clauses = _ps.add_noreapply_clauses;
    spec.add_symvar_clauses = _ps.add_symvar_clauses;
    spec.conflict_limit = _ps.conflict_limit;
    spec[0] = function;
    bool with_dont_cares{false};
    if ( !kitty::is_const0( dont_cares ) )
    {
      spec.set_dont_care( 0, dont_cares );
      with_dont_cares = true;
    }

    auto c = [&]() -> std::optional<percy::chain> {
      if ( !with_dont_cares && _ps.cache )
      {
        const auto it = _ps.cache->find( function );
        if ( it != _ps.cache->end() )
        {
          return it->second;
        }
      }
<<<<<<< HEAD
      if ( !with_dont_cares && _ps.blacklist_cache )
      {
        const auto it = _ps.blacklist_cache->find( function );
        if ( it != _ps.blacklist_cache->end() && ( it->second == 0 || _ps.conflict_limit <= it->second ) )
=======
      else if ( !with_dont_cares && _ps.blacklist_cache )
      {
        const auto it = _ps.blacklist_cache->find( function );
        if ( it != _ps.blacklist_cache->end() && _ps.conflict_limit >= it->second )
>>>>>>> e393c03f
        {
          return std::nullopt;
        }
      }

      percy::chain c;
      if ( const auto result = percy::synthesize( spec, c, _ps.solver_type,
                                             _ps.encoder_type,
                                             _ps.synthesis_method );
           result != percy::success )
      {
<<<<<<< HEAD
        if ( !with_dont_cares && _ps.blacklist_cache )
        {
          ( *_ps.blacklist_cache )[function] = (result == percy::timeout) ? _ps.conflict_limit : 0;
=======
        if ( _ps.blacklist_cache )
        {
          ( *_ps.blacklist_cache )[function] = result == percy::timeout ? _ps.conflict_limit : 0;
>>>>>>> e393c03f
        }
        return std::nullopt;
      }
      c.denormalize();
      if ( !with_dont_cares && _ps.cache )
      {
        ( *_ps.cache )[function] = c;
      }
      return c;
    }();

    if ( !c )
    {
      return;
    }

    std::vector<signal<Ntk>> signals( begin, end );

    for ( auto i = 0; i < c->get_nr_steps(); ++i )
    {
      std::vector<signal<Ntk>> fanin;
      for ( const auto& child : c->get_step( i ) )
      {
        fanin.emplace_back( signals[child] );
      }
      signals.emplace_back( ntk.create_node( fanin, c->get_operator( i ) ) );
    }

    fn( signals.back() );
  }

private:
  uint32_t _fanin_size{3u};
  exact_resynthesis_params _ps;
};

/*! \brief Resynthesis function based on exact synthesis for AIGs.
 *
 * This resynthesis function can be passed to ``node_resynthesis``,
 * ``cut_rewriting``, and ``refactoring``.  The given truth table will be
 * resynthized in terms of an optimum size AIG network.
 *
   \verbatim embed:rst

   Example

   .. code-block:: c++

      const aig_network aig = ...;

      exact_aig_resynthesis<aig_network> resyn;
      cut_rewriting( aig, resyn );
      aig = cleanup_dangling( aig );
   \endverbatim
 *
 * A cache can be passed as second parameter to the constructor, which will
 * store optimum networks for all functions for which resynthesis is invoked
 * for.  The cache can be used to retrieve the computed network, which reduces
 * runtime.
 *
   \verbatim embed:rst

   Example

   .. code-block:: c++

      const aig_network aig = ...;

      exact_resynthesis_params ps;
      ps.cache = std::make_shared<exact_resynthesis_params::cache_map_t>();
      exact_aig_resynthesis<aig_network> resyn( false, ps );
      cut_rewriting( aig, resyn );
      aig = cleanup_dangling( aig );

   The underlying engine for this resynthesis function is percy_.

   .. _percy: https://github.com/whaaswijk/percy
   \endverbatim
 *
 */
template<class Ntk = aig_network>
class exact_aig_resynthesis
{
public:
  using signal = typename Ntk::signal;

public:
  explicit exact_aig_resynthesis( bool _allow_xor = false, exact_resynthesis_params const& ps = {} )
      : _allow_xor( _allow_xor ),
        _ps( ps )
  {
  }

  void clear_functions()
  {
    existing_functions.clear();
  }

  void add_function( signal const& s, kitty::dynamic_truth_table const& tt )
  {
    existing_functions.emplace_back( s, tt );
  }

  template<typename LeavesIterator, typename Fn>
  void operator()( Ntk& ntk, kitty::dynamic_truth_table const& function, LeavesIterator begin, LeavesIterator end, Fn&& fn )
  {
    operator()( ntk, function, function.construct(), begin, end, fn );
  }

  template<typename LeavesIterator, typename Fn>
  void operator()( Ntk& ntk, kitty::dynamic_truth_table const& function, kitty::dynamic_truth_table const& dont_cares, LeavesIterator begin, LeavesIterator end, Fn&& fn )
  {
    // TODO: special case for small functions (up to 2 variables)?
    percy::spec spec;
    if ( !_allow_xor )
    {
      spec.set_primitive( percy::AIG );
    }
    spec.fanin = 2;
    spec.verbosity = 0;
    spec.add_alonce_clauses = _ps.add_alonce_clauses;
    spec.add_colex_clauses = _ps.add_colex_clauses;
    spec.add_lex_clauses = _ps.add_lex_clauses;
    spec.add_lex_func_clauses = _ps.add_lex_func_clauses;
    spec.add_nontriv_clauses = _ps.add_nontriv_clauses;
    spec.add_noreapply_clauses = _ps.add_noreapply_clauses;
    spec.add_symvar_clauses = _ps.add_symvar_clauses;
    spec.conflict_limit = _ps.conflict_limit;
    if ( _lower_bound )
    {
      spec.initial_steps = *_lower_bound;
    }
    spec[0] = function;

    bool with_dont_cares{false};
    if ( !kitty::is_const0( dont_cares ) )
    {
      spec.set_dont_care( 0, dont_cares );
      with_dont_cares = true;
    }

    /* add existing functions */
    for ( const auto& f : existing_functions )
    {
      spec.add_function( f.second );
    }

    auto c = [&]() -> std::optional<percy::chain> {
      if ( !with_dont_cares && _ps.cache )
      {
        const auto it = _ps.cache->find( function );
        if ( it != _ps.cache->end() )
        {
          return it->second;
        }
      }
      if ( !with_dont_cares && _ps.blacklist_cache )
      {
        const auto it = _ps.blacklist_cache->find( function );
        if ( it != _ps.blacklist_cache->end() && ( it->second == 0 || _ps.conflict_limit <= it->second ) )
        {
          return std::nullopt;
        }
      }

      percy::chain c;
      if ( const auto result = percy::synthesize( spec, c, _ps.solver_type,
                                                  _ps.encoder_type,
                                                  _ps.synthesis_method );
           result != percy::success )
      {
        if ( !with_dont_cares && _ps.blacklist_cache )
        {
          ( *_ps.blacklist_cache )[function] = (result == percy::timeout) ? _ps.conflict_limit : 0;
        }
        return std::nullopt;
      }

      assert( kitty::to_hex( c.simulate()[0u] ) == kitty::to_hex( function ) );

      // std::cout << kitty::to_hex( c.simulate()[0u] ) << ' '
      //           << kitty::to_hex( function ) << ' '
      //           << ( ( kitty::to_hex( c.simulate()[0u] ) == kitty::to_hex( function ) ) ? "EQ" : "NEQ" ) << std::endl;

      if ( !with_dont_cares && _ps.cache )
      {
        ( *_ps.cache )[function] = c;
      }
      return c;
    }();

    if ( !c )
    {
      return;
    }

    std::vector<signal> signals( begin, end );
    for ( const auto& f : existing_functions )
    {
      signals.emplace_back( f.first );
    }

    for ( auto i = 0; i < c->get_nr_steps(); ++i )
    {
      auto const c1 = signals[c->get_step( i )[0]];
      auto const c2 = signals[c->get_step( i )[1]];

      // std::cout << "step i = " << i << ' ' << c->get_operator( i )._bits[0] << ' '
      //           << ( ntk.is_complemented( c1 ) ? "!" : "" ) << ntk.get_node( c1 ) << ' '
      //           << ( ntk.is_complemented( c2 ) ? "!" : "" ) << ntk.get_node( c2 ) << std::endl;

      switch ( c->get_operator( i )._bits[0] )
      {
      default:
        std::cerr << "[e] unsupported operation " << kitty::to_hex( c->get_operator( i ) ) << "\n";
        assert( false );
        break;
      case 0x8:
        signals.emplace_back( ntk.create_and( c1, c2 ) );
        break;
      case 0x4:
        signals.emplace_back( ntk.create_and( !c1, c2 ) );
        break;
      case 0x2:
        signals.emplace_back( ntk.create_and( c1, !c2 ) );
        break;
      case 0xe:
        signals.emplace_back( !ntk.create_and( !c1, !c2 ) );
        break;
      case 0x6:
        signals.emplace_back( ntk.create_xor( c1, c2 ) );
        break;
      }
    }

    fn( c->is_output_inverted( 0 ) ? !signals.back() : signals.back() );

#if 0
    {
      /* re-simulate the chain with mockturtle for debugging */
      using node = typename Ntk::node;

      auto const output_function = c->is_output_inverted( 0 ) ? !signals.back() : signals.back();

      std::vector<node> leaves;
      for ( auto it = begin; it != end; ++it )
      {
        leaves.emplace_back( ntk.get_node( *it ) );
      }

      /* extract divisors */
      std::vector<node> divisors;
      for ( const auto& f : existing_functions )
      {
        divisors.emplace_back( ntk.get_node( f.first ) );
      }

      /* define a view for the chain */
      cut_view<Ntk> cutv( ntk, leaves, output_function, divisors );

      /* define a mapping from signal to signal */
      auto map_signal = [&]( signal const& s ){
        auto const s_prime = cutv.make_signal( cutv.node_to_index( ntk.get_node( s ) ) );
        return ntk.is_complemented( s ) ? !s_prime : s_prime;
      };

      unordered_node_map<kitty::dynamic_truth_table,cut_view<Ntk>> values( cutv );
      for ( const auto& f : existing_functions )
      {
        values[f.first] = ntk.is_complemented( f.first ) ? ~f.second : f.second;
      }

      default_simulator<kitty::dynamic_truth_table> simulator( leaves.size() );
      simulate_nodes<kitty::dynamic_truth_table,cut_view<Ntk>>( cutv, values, simulator );

      auto to_string = [&]( auto const& n, signal const& s ){
        return fmt::format( "{}{}", n.is_complemented( s ) ? '!' : ' ', n.get_node( s ) );
      };

      /* print results */
      std::cout << kitty::to_hex( function ) << std::endl;
      std::cout << to_string( ntk, output_function ) << " maps to " << to_string( cutv, map_signal( output_function ) ) << " with value " <<
        kitty::to_hex( cutv.is_complemented( output_function ) ? ~values[output_function] : values[output_function] ) << std::endl;

      if ( function == ( cutv.is_complemented( output_function ) ? ~values[output_function] : values[output_function] ) )
      {
        std::cout << "AIG re-simulation successful" << std::endl;
      }
    }
#endif
  }

  void set_bounds( std::optional<uint32_t> const& lower_bound, std::optional<uint32_t> const& upper_bound )
  {
    _lower_bound = lower_bound;
    _upper_bound = upper_bound;
  }

private:
  bool _allow_xor = false;
  exact_resynthesis_params _ps;

<<<<<<< HEAD
  std::vector<std::pair<signal, kitty::dynamic_truth_table>> existing_functions;
=======
  std::optional<uint32_t> _lower_bound;
  std::optional<uint32_t> _upper_bound;
>>>>>>> e393c03f
};

} /* namespace mockturtle */<|MERGE_RESOLUTION|>--- conflicted
+++ resolved
@@ -61,11 +61,6 @@
 
   using blacklist_cache_map_t = std::unordered_map<kitty::dynamic_truth_table, int32_t, kitty::hash<kitty::dynamic_truth_table>>;
   using blacklist_cache_t = std::shared_ptr<blacklist_cache_map_t>;
-<<<<<<< HEAD
-
-=======
-  
->>>>>>> e393c03f
   cache_t cache;
   blacklist_cache_t blacklist_cache;
 
@@ -184,17 +179,10 @@
           return it->second;
         }
       }
-<<<<<<< HEAD
       if ( !with_dont_cares && _ps.blacklist_cache )
       {
         const auto it = _ps.blacklist_cache->find( function );
         if ( it != _ps.blacklist_cache->end() && ( it->second == 0 || _ps.conflict_limit <= it->second ) )
-=======
-      else if ( !with_dont_cares && _ps.blacklist_cache )
-      {
-        const auto it = _ps.blacklist_cache->find( function );
-        if ( it != _ps.blacklist_cache->end() && _ps.conflict_limit >= it->second )
->>>>>>> e393c03f
         {
           return std::nullopt;
         }
@@ -206,15 +194,9 @@
                                              _ps.synthesis_method );
            result != percy::success )
       {
-<<<<<<< HEAD
         if ( !with_dont_cares && _ps.blacklist_cache )
         {
           ( *_ps.blacklist_cache )[function] = (result == percy::timeout) ? _ps.conflict_limit : 0;
-=======
-        if ( _ps.blacklist_cache )
-        {
-          ( *_ps.blacklist_cache )[function] = result == percy::timeout ? _ps.conflict_limit : 0;
->>>>>>> e393c03f
         }
         return std::nullopt;
       }
@@ -517,12 +499,9 @@
   bool _allow_xor = false;
   exact_resynthesis_params _ps;
 
-<<<<<<< HEAD
   std::vector<std::pair<signal, kitty::dynamic_truth_table>> existing_functions;
-=======
   std::optional<uint32_t> _lower_bound;
   std::optional<uint32_t> _upper_bound;
->>>>>>> e393c03f
 };
 
 } /* namespace mockturtle */